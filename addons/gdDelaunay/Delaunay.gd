--- conflicted
+++ resolved
@@ -147,14 +147,9 @@
 
 
 # ==== CONSTRUCTOR ====
-<<<<<<< HEAD
-func _init(rect: Rect2 = Rect2()):
+func _init(rect := Rect2()):
 	if (!rect.has_no_area()):
 		set_rectangle(rect)
-=======
-func _init(rect := Rect2()):
-	set_rectangle(rect)
->>>>>>> 663a5f9e
 
 
 # ==== PUBLIC FUNCTIONS ====
@@ -228,13 +223,7 @@
 	var triangulation: Array # of Triangle
 	
 	# calculate rectangle if none
-<<<<<<< HEAD
-	
-#	if (!_rect.has_no_area()):
-	if (_rect.has_no_area()):
-=======
 	if _rect.has_no_area():
->>>>>>> 663a5f9e
 		set_rectangle(calculate_rect(points))
 	
 	triangulation.append(_rect_super_triangle1)
@@ -256,11 +245,7 @@
 			triangulation.append(Triangle.new(point, edge.a, edge.b))
 	
 	return triangulation
-<<<<<<< HEAD
-	
-=======
-
->>>>>>> 663a5f9e
+
 
 func make_voronoi(triangulation: Array) -> Array: # of VoronoiSite
 	var sites: Array
